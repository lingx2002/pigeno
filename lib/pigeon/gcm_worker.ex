--- conflicted
+++ resolved
@@ -49,11 +49,7 @@
 
   def connect_socket(_config, 3), do: {:error, :timeout}
   def connect_socket(config, tries) do
-<<<<<<< HEAD
-    uri = gcm_uri(config) |> to_char_list
-=======
     uri = config |> gcm_uri() |> to_char_list
->>>>>>> cb87dd64
     case connect_socket_options(config) do
       {:ok, options} -> do_connect_socket(config, uri, options, tries)
       error -> error
